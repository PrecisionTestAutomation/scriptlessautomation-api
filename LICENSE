<<<<<<< HEAD
PrecisionTestAutomation License
=======
Custom License
>>>>>>> f1a73448

Copyright (c) 2024 PrecisionTestAutomation

Permission is hereby granted, free of charge, to any person obtaining a copy
of this software and associated documentation files (the "Software"), to use
the Software freely, subject to the following conditions:

1. The Software is patented. Users are not allowed to replicate, modify, or update
   the product or code without explicit permission from PrecisionTestAutomation.

2. The above copyright notice and this permission notice shall be included in all
   copies or substantial portions of the Software.

3. The Software is provided "as is", without warranty of any kind, express or
   implied, including but not limited to the warranties of merchantability,
   fitness for a particular purpose, and noninfringement. In no event shall the
   authors or copyright holders be liable for any claim, damages, or other
   liability, whether in an action of contract, tort, or otherwise, arising from,
   out of, or in connection with the Software or the use or other dealings in the
   Software.

4. This license does not grant permission to use the trade names, trademarks,
   service marks, or product names of the licensor, except as required for 
   reasonable and customary use in describing the origin of the Software and 
   reproducing the content of the copyright notice.

5. Users are not permitted to sublicense, and/or sell copies of the Software,
   without explicit permission from PrecisionTestAutomation.

THE SOFTWARE IS PROVIDED "AS IS", WITHOUT WARRANTY OF ANY KIND, EXPRESS OR
IMPLIED, INCLUDING BUT NOT LIMITED TO THE WARRANTIES OF MERCHANTABILITY,
FITNESS FOR A PARTICULAR PURPOSE AND NONINFRINGEMENT. IN NO EVENT SHALL THE
AUTHORS OR COPYRIGHT HOLDERS BE LIABLE FOR ANY CLAIM, DAMAGES OR OTHER
LIABILITY, WHETHER IN AN ACTION OF CONTRACT, TORT OR OTHERWISE, ARISING FROM,
OUT OF OR IN CONNECTION WITH THE SOFTWARE OR THE USE OR OTHER DEALINGS IN THE
SOFTWARE.<|MERGE_RESOLUTION|>--- conflicted
+++ resolved
@@ -1,8 +1,4 @@
-<<<<<<< HEAD
 PrecisionTestAutomation License
-=======
-Custom License
->>>>>>> f1a73448
 
 Copyright (c) 2024 PrecisionTestAutomation
 

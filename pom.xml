<?xml version="1.0" encoding="UTF-8"?>
<project xmlns="http://maven.apache.org/POM/4.0.0"
         xmlns:xsi="http://www.w3.org/2001/XMLSchema-instance"
         xsi:schemaLocation="http://maven.apache.org/POM/4.0.0 http://maven.apache.org/xsd/maven-4.0.0.xsd">
    <modelVersion>4.0.0</modelVersion>

    <groupId>in.precisiontestautomation.scriptlessautomation</groupId>
    <artifactId>scriptlessautomation-api</artifactId>
<<<<<<< HEAD
    <version>1.7</version>
=======
    <version>1.6.1</version>
>>>>>>> 7d5d5fdd

    <name>Scriptless Automation</name>
    <description>Scriptless Automation by PrecisionTestAutomation</description>
    <url>https://precisiontestautomation.in/scriptless-automation</url>

    <licenses>
        <license>
            <name>PrecisionTestAutomation License</name>
            <url>https://precisiontestautomation.in/open-code-license</url>
            <distribution>repo</distribution>
        </license>
    </licenses>

    <developers>
        <developer>
            <id>PTA-dev</id>
            <name>PTA-dev</name>
            <email>admin@precisiontestautomation.in</email>
            <organization>precisiontestautomation</organization>
            <organizationUrl>https://precisiontestautomation.in/</organizationUrl>
        </developer>
    </developers>

    <scm>
        <url>https://github.com/PrecisionTestAutomation/scriptlessautomation-api</url>
        <connection>scm:git:https://github.com/PrecisionTestAutomation/scriptlessautomation-api.git</connection>
        <developerConnection>scm:git:git@github.com:PrecisionTestAutomation/scriptlessautomation-api.git</developerConnection>
        <tag>testing</tag>
    </scm>

    <properties>
        <maven.compiler.source>17</maven.compiler.source>
        <maven.compiler.target>17</maven.compiler.target>
        <project.build.sourceEncoding>UTF-8</project.build.sourceEncoding>
    </properties>

    <dependencies>
        <dependency>
            <groupId>in.precisiontestautomation.scriptlessautomation</groupId>
            <artifactId>scriptlessautomation-core</artifactId>
<<<<<<< HEAD
            <version>1.2.5</version>
=======
            <version>LATEST</version>
>>>>>>> 7d5d5fdd
        </dependency>

        <!-- https://mvnrepository.com/artifact/io.rest-assured/rest-assured -->
        <dependency>
            <groupId>io.rest-assured</groupId>
            <artifactId>rest-assured</artifactId>
            <version>5.3.0</version>
        </dependency>
        <!-- https://mvnrepository.com/artifact/com.opencsv/opencsv -->
        <dependency>
            <groupId>com.opencsv</groupId>
            <artifactId>opencsv</artifactId>
            <version>5.9</version>
        </dependency>
        <!-- https://mvnrepository.com/artifact/org.awaitility/awaitility -->
        <dependency>
            <groupId>org.awaitility</groupId>
            <artifactId>awaitility</artifactId>
            <version>4.2.0</version>
        </dependency>
        <!-- https://mvnrepository.com/artifact/com.github.javafaker/javafaker -->
        <dependency>
            <groupId>com.github.javafaker</groupId>
            <artifactId>javafaker</artifactId>
            <version>1.0.2</version>
        </dependency>
        <!-- https://mvnrepository.com/artifact/com.fasterxml.jackson.core/jackson-core -->
        <dependency>
            <groupId>com.fasterxml.jackson.core</groupId>
            <artifactId>jackson-core</artifactId>
            <version>2.17.1</version>
        </dependency>
        <!-- https://mvnrepository.com/artifact/com.fasterxml.jackson.core/jackson-databind -->
        <dependency>
            <groupId>com.fasterxml.jackson.core</groupId>
            <artifactId>jackson-databind</artifactId>
            <version>2.17.1</version>
        </dependency>
        <!-- https://mvnrepository.com/artifact/org.projectlombok/lombok -->
        <dependency>
            <groupId>org.projectlombok</groupId>
            <artifactId>lombok</artifactId>
            <version>1.18.26</version>
        </dependency>
        <dependency>
            <groupId>org.apache.commons</groupId>
            <artifactId>commons-lang3</artifactId>
            <version>3.7</version>
        </dependency>
        <dependency>
            <groupId>org.apache.maven.plugins</groupId>
            <artifactId>maven-compiler-plugin</artifactId>
            <version>3.10.1</version>
        </dependency>
        <dependency>
            <groupId>org.codehaus.mojo</groupId>
            <artifactId>exec-maven-plugin</artifactId>
            <version>3.1.0</version>
        </dependency>
        <dependency>
            <groupId>org.apache.maven.plugins</groupId>
            <artifactId>maven-surefire-plugin</artifactId>
            <version>3.0.0-M4</version>
        </dependency>
        <!-- https://mvnrepository.com/artifact/org.apache.maven.plugins/maven-source-plugin -->
        <dependency>
            <groupId>org.apache.maven.plugins</groupId>
            <artifactId>maven-source-plugin</artifactId>
            <version>3.3.1</version>
        </dependency>
        <!-- https://mvnrepository.com/artifact/org.apache.maven.plugins/maven-javadoc-plugin -->
        <dependency>
            <groupId>org.apache.maven.plugins</groupId>
            <artifactId>maven-javadoc-plugin</artifactId>
            <version>3.6.3</version>
        </dependency>
        <!-- https://mvnrepository.com/artifact/org.json/json -->
        <dependency>
            <groupId>org.json</groupId>
            <artifactId>json</artifactId>
            <version>20240303</version>
        </dependency>

    </dependencies>

    <build>
        <sourceDirectory>${basedir}/src</sourceDirectory>
        <plugins>
            <plugin>
                <groupId>org.sonatype.central</groupId>
                <artifactId>central-publishing-maven-plugin</artifactId>
                <version>0.4.0</version>
                <extensions>true</extensions>
                <configuration>
                    <publishingServerId>central</publishingServerId>
                    <tokenAuth>true</tokenAuth>
                </configuration>
            </plugin>
            <plugin>
                <groupId>org.apache.maven.plugins</groupId>
                <artifactId>maven-gpg-plugin</artifactId>
                <version>1.6</version>
                <configuration>
                    <gpgArguments>
                        <arg>--pinentry-mode</arg>
                        <arg>loopback</arg>
                    </gpgArguments>
                </configuration>
                <executions>
                    <execution>
                        <id>sign-artifacts</id>
                        <phase>verify</phase>
                        <goals>
                            <goal>sign</goal>
                        </goals>
                    </execution>
                </executions>
            </plugin>
            <plugin>
                <groupId>org.apache.maven.plugins</groupId>
                <artifactId>maven-source-plugin</artifactId>
                <executions>
                    <execution>
                        <id>attach-sources</id>
                        <goals>
                            <goal>jar</goal>
                        </goals>
                    </execution>
                </executions>
            </plugin>
            <plugin>
                <groupId>org.apache.maven.plugins</groupId>
                <artifactId>maven-javadoc-plugin</artifactId>
                <version>3.4.0</version> <!-- use the latest version available -->
                <executions>
                    <execution>
                        <id>attach-javadocs</id>
                        <goals>
                            <goal>jar</goal>
                        </goals>
                    </execution>
                </executions>
            </plugin>
        </plugins>
    </build>

</project><|MERGE_RESOLUTION|>--- conflicted
+++ resolved
@@ -6,11 +6,7 @@
 
     <groupId>in.precisiontestautomation.scriptlessautomation</groupId>
     <artifactId>scriptlessautomation-api</artifactId>
-<<<<<<< HEAD
     <version>1.7</version>
-=======
-    <version>1.6.1</version>
->>>>>>> 7d5d5fdd
 
     <name>Scriptless Automation</name>
     <description>Scriptless Automation by PrecisionTestAutomation</description>
@@ -51,11 +47,7 @@
         <dependency>
             <groupId>in.precisiontestautomation.scriptlessautomation</groupId>
             <artifactId>scriptlessautomation-core</artifactId>
-<<<<<<< HEAD
-            <version>1.2.5</version>
-=======
             <version>LATEST</version>
->>>>>>> 7d5d5fdd
         </dependency>
 
         <!-- https://mvnrepository.com/artifact/io.rest-assured/rest-assured -->
